# FAQ

## Product FAQ:

### Can we call Backstage something different? So that it fits our company better?

Yes, Backstage is just a platform for building your own developer portal. We
happen to call our internal version Backstage, as well, as a reference to our
music roots. You can call your version whatever suits your team, company, or
brand.

### Is Backstage a monitoring platform?

No, but it can be! Backstage is designed to be a developer portal for all your
infrastructure tooling, services, and documentation. So, it's not a monitoring
platform — but that doesn't mean you can't integrate a monitoring tool into
Backstage by writing
[a plugin](https://github.com/spotify/faq#what-is-a-plugin-in-backstage).

### How is Backstage licensed?

Backstage was released as free and open software by Spotify and is licensed
under [Apache License, Version 2.0](http://www.apache.org/licenses/LICENSE-2.0).

### Why did we open source Backstage?

We hope to see Backstage become the infrastructure standard everywhere. When we
saw how much Backstage improved developer experience and productivity
internally, we wanted to share those gains. After all, if Backstage can create
order in an engineering environment as open and diverse as ours, then we're
pretty sure it can create order (and boost productivity) anywhere. To learn
more, read our blog post,
"[What the heck is Backstage anyway?](https://backstage.io/blog/2020/03/18/what-is-backstage)"

### Will Spotify's internal plugins be open sourced, too?

<<<<<<< HEAD
Yes, we've already started releasing open source versions of some of the plugins we use here, and we'll continue to do so. [Plugins](https://github.com/spotify/faq#what-is-a-plugin-in-backstage) are the building blocks of functionality in Backstage. We have over 120 plugins inside Spotify — many of those are specialized for our use, so will remain internal and proprietary to us. But we estimate that about a third of our existing plugins make good open source candidates. (And we'll probably end up writing some brand new ones, too.)
​

### What's the roadmap for Backstage?

​
We envision three phases, which you can learn about in [our project roadmap](https://github.com/spotify/backstage#project-roadmap). Even though the open source version of Backstage is relatively new compared to our internal version, we have already begun work on various aspects of all three phases. Looking at the [milestones for active issues](https://github.com/spotify/backstage/milestones) will also give you a sense of our progress.
=======
Yes, we've already started releasing open source versions of some of the plugins
we use here, and we'll continue to do so.
[Plugins](https://github.com/spotify/faq#what-is-a-plugin-in-backstage) are the
building blocks of functionality in Backstage. We have over 120 plugins inside
Spotify — many of those are specialized for our use, so will remain internal and
proprietary to us. But we estimate that about a third of our existing plugins
make good open source candidates. (And we'll probably end up writing some brand
new ones, too.) ​

### What's the roadmap for Backstage?

​ We envision three phases, which you can learn about in
[our project roadmap](https://github.com/spotify/backstage#project-roadmap).
Even though the open source version of Backstage is relatively new compared to
our internal version, we have already begun work on various aspects of all three
phases. Looking at the
[milestones for active issues](https://github.com/spotify/backstage/milestones)
will also give you a sense of our progress.
>>>>>>> 1a747c5e

### My company doesn't have thousands of developers or services. Is Backstage overkill?

Not at all! A core reason to adopt Backstage is to standardize how software is
built at your company. It's easier to decide on those standards as a small
company, and grows in importance as the company grows. Backstage sets a
foundation, and an early investment in your infrastructure becomes even more
valuable as you grow.

### Our company has a strong design language system/brand that we want to incorporate. Does Backstage support this?

Yes! The Backstage UI is built using Material-UI. With the theming capabilities
of Material-UI, you are able to adapt the interface to your brand guidelines.

## Technical FAQ:

### Why Material-UI?

The short answer is that's what we've been using in Backstage internally.

The original decision was based on Google's Material Design being a thorough,
well thought out and complete design system, with many mature and powerful
libraries implemented in both the system itself and auxiliary components that we
knew that we would like to use.

It strikes a good balance between power, customizability, and ease of use. A
core focus of Backstage is to make plugin developers productive with as few
hurdles as possible. Material-UI lets plugin makers get going easily with both
well-known tech and a large flora of components. ​

<<<<<<< HEAD
It strikes a good balance between power, customizability, and ease of use. A core focus of Backstage is to make plugin developers productive with as few hurdles as possible. Material-UI lets plugin makers get going easily with both well-known tech and a large flora of components.
​

### What technology does Backstage use?

​
The code base is a large-scale React application that uses TypeScript. For [Phase 2](https://github.com/spotify/backstage#project-roadmap), we plan to use Node.js and GraphQL.
​

### What is the end-to-end user flow? The happy path story.

​
There are three main user profiles for Backstage: the integrator, the contributor, and the software engineer.
​
The **integrator** hosts the Backstage app and configures which plugins are available to use in the app.
​
The **contributor** adds functionality to the app by writing plugins.
​
The **software engineer** uses the app's functionality and interacts with its plugins.
​

### What is a "plugin" in Backstage?

​
Plugins are what provide the feature functionality in Backstage. They are used to integrate different systems into Backstage's frontend, so that the developer gets a consistent UX, no matter what tool or service is being accessed on the other side.
​
Each plugin is treated as a self-contained web app and can include almost any type of content. Plugins all use a common set of platform APIs and reusable UI components. Plugins can fetch data either from the backend or an API exposed through the proxy.
​
Learn more about [the different components](https://github.com/spotify/backstage#overview) that make up Backstage.
​

### Do I have to write plugins in TypeScript?

​
No, you can use JavaScript if you prefer.
​
We want to keep the Backstage core APIs in TypeScript, but aren't forcing it on individual plugins.
​

### How do I find out if a plugin already exists?

​
Before you write a plugin, [search the plugin issues](https://github.com/spotify/backstage/issues?q=is%3Aissue+label%3Aplugin+) to see if it already exists or is in the works. If no one's thought of it yet, great! Open a new issue as [a plugin suggestion](https://github.com/spotify/backstage/issues/new/choose) and describe what your plugin will do. This will help coordinate our contributors' efforts and avoid duplicating existing functionality.
​
In the future, we will create [a plugin gallery](https://github.com/spotify/backstage/issues/260) where people can browse and search for all available plugins.
​

### Which plugin is used the most at Spotify?

​
By far, our most-used plugin is our TechDocs plugin, which we use for creating technical documentation. Our philosophy at Spotify is to treat "docs like code", where you write documentation using the same workflow as you write your code. This makes it easier to create, find, and update documentation. We hope to release [the open source version](https://github.com/spotify/backstage/issues/687) in the future. (See also: "[Will Spotify's internal plugins be open sourced, too?](https://github.com/spotify/faq#will-spotifys-internal-plugins-be-open-sourced-too)" above)
​

### Are you planning to have plugins baked into the repo? Or should they be developed in separate repos?

​
Contributors can add open source plugins to the plugins directory in [this monorepo](https://github.com/spotify/backstage). Integrators can then configure which open source plugins are available to use in their instance of the app. Open source plugins are downloaded as npm packages published in the open source repository.
​
While we encourage using the open source model, we know there are cases where contributors might want to experiment internally or keep their plugins closed source. Contributors writing closed source plugins should develop them in the plugins directory in their own Backstage repository. Integrators also configure closed source plugins locally from the monorepo.
​

### Any plans for integrating with other repository managers, such as GitLab or Bitbucket?

​
We chose GitHub because it is the tool that we are most familiar with, so that will naturally lead to integrations for GitHub being developed at an early stage.
​
Hosting this project on GitHub does not exclude integrations with alternatives, such as GitLab or Bitbucket. We believe that in time there will be plugins that will provide functionality for these tools as well. Hopefully, contributed by the community!
​
Also note, implementations of Backstage can be hosted wherever you feel suits your needs best.
​

### Who maintains Backstage?

​
Spotify will maintain the open source core, but we envision different parts of the project being maintained by various companies and contributors. We also envision a large, diverse ecosystem of open source plugins, which would be maintained by their original authors/contributors or by the community.
​
When it comes to [deployment](https://github.com/spotify/backstage/blob/master/DEPLOYMENT.md), the system integrator (typically, the infrastructure team in your organization) maintains Backstage in your own environment.
​

### Does Spotify provide a managed version of Backstage?

​
No, this is not a service offering. We build the piece of software, and someone in your infrastructure team is responsible for [deploying](https://github.com/spotify/backstage/blob/master/DEPLOYMENT.md) and maintaining it.
​

### How secure is Backstage?

​
We take security seriously. When it comes to packages and code we scan our repositories periodically and update our packages to the latest versions. When it comes to deployment of Backstage within an organisation it depends on the deployment and security setup in your organisation. Reach out to us on [Discord](https://discord.gg/MUpMjP2) if you have specific queries.

Please report sensitive security issues via Spotify's [bug-bounty program](https://hackerone.com/spotify) rather than GitHub.
​

### Does Backstage collect any information that is shared with Spotify?

​
No. Backstage does not collect any telemetry from any third party using the platform. Spotify, and the open source community, does have access to [GitHub Insights](https://github.com/features/insights), which contains information such as contributors, commits, traffic, and dependencies.
​
Backstage is an open platform, but you are in control of your own data. You control who has access to any data you provide to your version of Backstage and who that data is shared with.
​

### Can Backstage be used to build something other than a developer portal?

​
Yes. The core frontend framework could be used for building any large-scale web application where (1) multiple teams are building separate parts of the app, and (2) you want the overall experience to be consistent.
​
That being said, in [Phase 2](https://github.com/spotify/backstage#project-roadmap) of the project we will add features that are needed for developer portals and systems for managing software ecosystems. Our ambition will be to keep Backstage modular.
​

### How can I get involved?

​
Jump right in! Come help us fix some of the [early bugs and first issues](https://github.com/spotify/backstage/labels/good%20first%20issue) or reach [a new milestone](https://github.com/spotify/backstage/milestones). Or write an open source plugin for Backstage, like this [Lighthouse plugin](https://github.com/spotify/backstage/tree/master/plugins/lighthouse).
​
See all the ways you can [contribute here](https://github.com/spotify/backstage/blob/master/CONTRIBUTING.md). We'd love to have you as part of the community.
​

### Can I join the Backstage team?

​
If you're interested in being part of the Backstage team, reach out to [fossopportunities@spotify.com](mailto:fossopportunities@spotify.com)
=======
### What technology does Backstage use?

​ The code base is a large-scale React application that uses TypeScript. For
[Phase 2](https://github.com/spotify/backstage#project-roadmap), we plan to use
Node.js and GraphQL. ​

### What is the end-to-end user flow? The happy path story.

​ There are three main user profiles for Backstage: the integrator, the
contributor, and the software engineer. ​ The **integrator** hosts the Backstage
app and configures which plugins are available to use in the app. ​ The
**contributor** adds functionality to the app by writing plugins. ​ The
**software engineer** uses the app's functionality and interacts with its
plugins. ​

### What is a "plugin" in Backstage?

​ Plugins are what provide the feature functionality in Backstage. They are used
to integrate different systems into Backstage's frontend, so that the developer
gets a consistent UX, no matter what tool or service is being accessed on the
other side. ​ Each plugin is treated as a self-contained web app and can include
almost any type of content. Plugins all use a common set of platform APIs and
reusable UI components. Plugins can fetch data either from the backend or an API
exposed through the proxy. ​ Learn more about
[the different components](https://github.com/spotify/backstage#overview) that
make up Backstage. ​

### Do I have to write plugins in TypeScript?

​ No, you can use JavaScript if you prefer. ​ We want to keep the Backstage core
APIs in TypeScript, but aren't forcing it on individual plugins. ​

### How do I find out if a plugin already exists?

​ Before you write a plugin,
[search the plugin issues](https://github.com/spotify/backstage/issues?q=is%3Aissue+label%3Aplugin+)
to see if it already exists or is in the works. If no one's thought of it yet,
great! Open a new issue as
[a plugin suggestion](https://github.com/spotify/backstage/issues/new/choose)
and describe what your plugin will do. This will help coordinate our
contributors' efforts and avoid duplicating existing functionality. ​ In the
future, we will create
[a plugin gallery](https://github.com/spotify/backstage/issues/260) where people
can browse and search for all available plugins. ​

### Which plugin is used the most at Spotify?

​ By far, our most-used plugin is our TechDocs plugin, which we use for creating
technical documentation. Our philosophy at Spotify is to treat "docs like code",
where you write documentation using the same workflow as you write your code.
This makes it easier to create, find, and update documentation. We hope to
release
[the open source version](https://github.com/spotify/backstage/issues/687) in
the future. (See also:
"[Will Spotify's internal plugins be open sourced, too?](https://github.com/spotify/faq#will-spotifys-internal-plugins-be-open-sourced-too)"
above) ​

### Are you planning to have plugins baked into the repo? Or should they be developed in separate repos?

​ Contributors can add open source plugins to the plugins directory in
[this monorepo](https://github.com/spotify/backstage). Integrators can then
configure which open source plugins are available to use in their instance of
the app. Open source plugins are downloaded as npm packages published in the
open source repository. ​ While we encourage using the open source model, we
know there are cases where contributors might want to experiment internally or
keep their plugins closed source. Contributors writing closed source plugins
should develop them in the plugins directory in their own Backstage repository.
Integrators also configure closed source plugins locally from the monorepo. ​

### Any plans for integrating with other repository managers, such as GitLab or Bitbucket?

​ We chose GitHub because it is the tool that we are most familiar with, so that
will naturally lead to integrations for GitHub being developed at an early
stage. ​ Hosting this project on GitHub does not exclude integrations with
alternatives, such as GitLab or Bitbucket. We believe that in time there will be
plugins that will provide functionality for these tools as well. Hopefully,
contributed by the community! ​ Also note, implementations of Backstage can be
hosted wherever you feel suits your needs best. ​

### Who maintains Backstage?

​ Spotify will maintain the open source core, but we envision different parts of
the project being maintained by various companies and contributors. We also
envision a large, diverse ecosystem of open source plugins, which would be
maintained by their original authors/contributors or by the community. ​ When it
comes to
[deployment](https://github.com/spotify/backstage/blob/master/DEPLOYMENT.md),
the system integrator (typically, the infrastructure team in your organization)
maintains Backstage in your own environment. ​

### Does Spotify provide a managed version of Backstage?

​ No, this is not a service offering. We build the piece of software, and
someone in your infrastructure team is responsible for
[deploying](https://github.com/spotify/backstage/blob/master/DEPLOYMENT.md) and
maintaining it. ​

### How secure is Backstage?

​ We take security seriously. When it comes to packages and code we scan our
repositories periodically and update our packages to the latest versions. When
it comes to deployment of Backstage within an organisation it depends on the
deployment and security setup in your organisation. Reach out to us on
[Discord](https://discord.gg/MUpMjP2) if you have specific queries.

Please report sensitive security issues via Spotify's
[bug-bounty program](https://hackerone.com/spotify) rather than GitHub. ​

### Does Backstage collect any information that is shared with Spotify?

​ No. Backstage does not collect any telemetry from any third party using the
platform. Spotify, and the open source community, does have access to
[GitHub Insights](https://github.com/features/insights), which contains
information such as contributors, commits, traffic, and dependencies. ​
Backstage is an open platform, but you are in control of your own data. You
control who has access to any data you provide to your version of Backstage and
who that data is shared with. ​

### Can Backstage be used to build something other than a developer portal?

​ Yes. The core frontend framework could be used for building any large-scale
web application where (1) multiple teams are building separate parts of the app,
and (2) you want the overall experience to be consistent. ​ That being said, in
[Phase 2](https://github.com/spotify/backstage#project-roadmap) of the project
we will add features that are needed for developer portals and systems for
managing software ecosystems. Our ambition will be to keep Backstage modular. ​

### How can I get involved?

​ Jump right in! Come help us fix some of the
[early bugs and first issues](https://github.com/spotify/backstage/labels/good%20first%20issue)
or reach [a new milestone](https://github.com/spotify/backstage/milestones). Or
write an open source plugin for Backstage, like this
[Lighthouse plugin](https://github.com/spotify/backstage/tree/master/plugins/lighthouse).
​ See all the ways you can
[contribute here](https://github.com/spotify/backstage/blob/master/CONTRIBUTING.md).
We'd love to have you as part of the community. ​

### Can I join the Backstage team?

​ If you're interested in being part of the Backstage team, reach out to
[fossopportunities@spotify.com](mailto:fossopportunities@spotify.com)
>>>>>>> 1a747c5e
<|MERGE_RESOLUTION|>--- conflicted
+++ resolved
@@ -34,15 +34,6 @@
 
 ### Will Spotify's internal plugins be open sourced, too?
 
-<<<<<<< HEAD
-Yes, we've already started releasing open source versions of some of the plugins we use here, and we'll continue to do so. [Plugins](https://github.com/spotify/faq#what-is-a-plugin-in-backstage) are the building blocks of functionality in Backstage. We have over 120 plugins inside Spotify — many of those are specialized for our use, so will remain internal and proprietary to us. But we estimate that about a third of our existing plugins make good open source candidates. (And we'll probably end up writing some brand new ones, too.)
-​
-
-### What's the roadmap for Backstage?
-
-​
-We envision three phases, which you can learn about in [our project roadmap](https://github.com/spotify/backstage#project-roadmap). Even though the open source version of Backstage is relatively new compared to our internal version, we have already begun work on various aspects of all three phases. Looking at the [milestones for active issues](https://github.com/spotify/backstage/milestones) will also give you a sense of our progress.
-=======
 Yes, we've already started releasing open source versions of some of the plugins
 we use here, and we'll continue to do so.
 [Plugins](https://github.com/spotify/faq#what-is-a-plugin-in-backstage) are the
@@ -61,7 +52,6 @@
 phases. Looking at the
 [milestones for active issues](https://github.com/spotify/backstage/milestones)
 will also give you a sense of our progress.
->>>>>>> 1a747c5e
 
 ### My company doesn't have thousands of developers or services. Is Backstage overkill?
 
@@ -92,129 +82,6 @@
 hurdles as possible. Material-UI lets plugin makers get going easily with both
 well-known tech and a large flora of components. ​
 
-<<<<<<< HEAD
-It strikes a good balance between power, customizability, and ease of use. A core focus of Backstage is to make plugin developers productive with as few hurdles as possible. Material-UI lets plugin makers get going easily with both well-known tech and a large flora of components.
-​
-
-### What technology does Backstage use?
-
-​
-The code base is a large-scale React application that uses TypeScript. For [Phase 2](https://github.com/spotify/backstage#project-roadmap), we plan to use Node.js and GraphQL.
-​
-
-### What is the end-to-end user flow? The happy path story.
-
-​
-There are three main user profiles for Backstage: the integrator, the contributor, and the software engineer.
-​
-The **integrator** hosts the Backstage app and configures which plugins are available to use in the app.
-​
-The **contributor** adds functionality to the app by writing plugins.
-​
-The **software engineer** uses the app's functionality and interacts with its plugins.
-​
-
-### What is a "plugin" in Backstage?
-
-​
-Plugins are what provide the feature functionality in Backstage. They are used to integrate different systems into Backstage's frontend, so that the developer gets a consistent UX, no matter what tool or service is being accessed on the other side.
-​
-Each plugin is treated as a self-contained web app and can include almost any type of content. Plugins all use a common set of platform APIs and reusable UI components. Plugins can fetch data either from the backend or an API exposed through the proxy.
-​
-Learn more about [the different components](https://github.com/spotify/backstage#overview) that make up Backstage.
-​
-
-### Do I have to write plugins in TypeScript?
-
-​
-No, you can use JavaScript if you prefer.
-​
-We want to keep the Backstage core APIs in TypeScript, but aren't forcing it on individual plugins.
-​
-
-### How do I find out if a plugin already exists?
-
-​
-Before you write a plugin, [search the plugin issues](https://github.com/spotify/backstage/issues?q=is%3Aissue+label%3Aplugin+) to see if it already exists or is in the works. If no one's thought of it yet, great! Open a new issue as [a plugin suggestion](https://github.com/spotify/backstage/issues/new/choose) and describe what your plugin will do. This will help coordinate our contributors' efforts and avoid duplicating existing functionality.
-​
-In the future, we will create [a plugin gallery](https://github.com/spotify/backstage/issues/260) where people can browse and search for all available plugins.
-​
-
-### Which plugin is used the most at Spotify?
-
-​
-By far, our most-used plugin is our TechDocs plugin, which we use for creating technical documentation. Our philosophy at Spotify is to treat "docs like code", where you write documentation using the same workflow as you write your code. This makes it easier to create, find, and update documentation. We hope to release [the open source version](https://github.com/spotify/backstage/issues/687) in the future. (See also: "[Will Spotify's internal plugins be open sourced, too?](https://github.com/spotify/faq#will-spotifys-internal-plugins-be-open-sourced-too)" above)
-​
-
-### Are you planning to have plugins baked into the repo? Or should they be developed in separate repos?
-
-​
-Contributors can add open source plugins to the plugins directory in [this monorepo](https://github.com/spotify/backstage). Integrators can then configure which open source plugins are available to use in their instance of the app. Open source plugins are downloaded as npm packages published in the open source repository.
-​
-While we encourage using the open source model, we know there are cases where contributors might want to experiment internally or keep their plugins closed source. Contributors writing closed source plugins should develop them in the plugins directory in their own Backstage repository. Integrators also configure closed source plugins locally from the monorepo.
-​
-
-### Any plans for integrating with other repository managers, such as GitLab or Bitbucket?
-
-​
-We chose GitHub because it is the tool that we are most familiar with, so that will naturally lead to integrations for GitHub being developed at an early stage.
-​
-Hosting this project on GitHub does not exclude integrations with alternatives, such as GitLab or Bitbucket. We believe that in time there will be plugins that will provide functionality for these tools as well. Hopefully, contributed by the community!
-​
-Also note, implementations of Backstage can be hosted wherever you feel suits your needs best.
-​
-
-### Who maintains Backstage?
-
-​
-Spotify will maintain the open source core, but we envision different parts of the project being maintained by various companies and contributors. We also envision a large, diverse ecosystem of open source plugins, which would be maintained by their original authors/contributors or by the community.
-​
-When it comes to [deployment](https://github.com/spotify/backstage/blob/master/DEPLOYMENT.md), the system integrator (typically, the infrastructure team in your organization) maintains Backstage in your own environment.
-​
-
-### Does Spotify provide a managed version of Backstage?
-
-​
-No, this is not a service offering. We build the piece of software, and someone in your infrastructure team is responsible for [deploying](https://github.com/spotify/backstage/blob/master/DEPLOYMENT.md) and maintaining it.
-​
-
-### How secure is Backstage?
-
-​
-We take security seriously. When it comes to packages and code we scan our repositories periodically and update our packages to the latest versions. When it comes to deployment of Backstage within an organisation it depends on the deployment and security setup in your organisation. Reach out to us on [Discord](https://discord.gg/MUpMjP2) if you have specific queries.
-
-Please report sensitive security issues via Spotify's [bug-bounty program](https://hackerone.com/spotify) rather than GitHub.
-​
-
-### Does Backstage collect any information that is shared with Spotify?
-
-​
-No. Backstage does not collect any telemetry from any third party using the platform. Spotify, and the open source community, does have access to [GitHub Insights](https://github.com/features/insights), which contains information such as contributors, commits, traffic, and dependencies.
-​
-Backstage is an open platform, but you are in control of your own data. You control who has access to any data you provide to your version of Backstage and who that data is shared with.
-​
-
-### Can Backstage be used to build something other than a developer portal?
-
-​
-Yes. The core frontend framework could be used for building any large-scale web application where (1) multiple teams are building separate parts of the app, and (2) you want the overall experience to be consistent.
-​
-That being said, in [Phase 2](https://github.com/spotify/backstage#project-roadmap) of the project we will add features that are needed for developer portals and systems for managing software ecosystems. Our ambition will be to keep Backstage modular.
-​
-
-### How can I get involved?
-
-​
-Jump right in! Come help us fix some of the [early bugs and first issues](https://github.com/spotify/backstage/labels/good%20first%20issue) or reach [a new milestone](https://github.com/spotify/backstage/milestones). Or write an open source plugin for Backstage, like this [Lighthouse plugin](https://github.com/spotify/backstage/tree/master/plugins/lighthouse).
-​
-See all the ways you can [contribute here](https://github.com/spotify/backstage/blob/master/CONTRIBUTING.md). We'd love to have you as part of the community.
-​
-
-### Can I join the Backstage team?
-
-​
-If you're interested in being part of the Backstage team, reach out to [fossopportunities@spotify.com](mailto:fossopportunities@spotify.com)
-=======
 ### What technology does Backstage use?
 
 ​ The code base is a large-scale React application that uses TypeScript. For
@@ -356,5 +223,4 @@
 ### Can I join the Backstage team?
 
 ​ If you're interested in being part of the Backstage team, reach out to
-[fossopportunities@spotify.com](mailto:fossopportunities@spotify.com)
->>>>>>> 1a747c5e
+[fossopportunities@spotify.com](mailto:fossopportunities@spotify.com)