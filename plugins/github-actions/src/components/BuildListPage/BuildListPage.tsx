--- conflicted
+++ resolved
@@ -33,12 +33,9 @@
 import { useAsync } from 'react-use';
 import { BuildStatusIndicator } from '../BuildStatusIndicator';
 import { githubActionsApiRef } from '../../api';
-<<<<<<< HEAD
 import { useApi, githubAuthApiRef } from '@backstage/core-api';
 import { Entity } from '@backstage/catalog-model';
-=======
-import { useApi } from '@backstage/core-api';
->>>>>>> 09dfdbad
+
 
 const LongText = ({ text, max }: { text: string; max: number }) => {
   if (text.length < max) {
@@ -60,7 +57,6 @@
   },
 }));
 
-<<<<<<< HEAD
 const PageContents: FC<{ entity: Entity }> = ({ entity }) => {
   const api = useApi(githubActionsApiRef);
   const githubApi = useApi(githubAuthApiRef);
@@ -68,12 +64,6 @@
 
   const { loading, error, value } = useAsync(() =>
     api.listBuilds(entity, token),
-=======
-const PageContents = () => {
-  const api = useApi(githubActionsApiRef);
-  const { loading, error, value } = useAsync(() =>
-    api.listBuilds('entity:spotify:backstage'),
->>>>>>> 09dfdbad
   );
 
   if (loading) {
