/*
 * Copyright 2020 Spotify AB
 *
 * Licensed under the Apache License, Version 2.0 (the "License");
 * you may not use this file except in compliance with the License.
 * You may obtain a copy of the License at
 *
 *     http://www.apache.org/licenses/LICENSE-2.0
 *
 * Unless required by applicable law or agreed to in writing, software
 * distributed under the License is distributed on an "AS IS" BASIS,
 * WITHOUT WARRANTIES OR CONDITIONS OF ANY KIND, either express or implied.
 * See the License for the specific language governing permissions and
 * limitations under the License.
 */

import React, { useCallback, useEffect, useState } from 'react';
import { InfoCard, useApi } from '@backstage/core';
<<<<<<< HEAD
=======
import { Box, Typography } from '@material-ui/core';
>>>>>>> 78c67928
import Alert from '@material-ui/lab/Alert';
import { costInsightsApiRef } from '../../api';
import { ProductInsightsChart } from './ProductInsightsChart';
import { PeriodSelect } from '../PeriodSelect';
import { useFilters, useLoading, useScroll } from '../../hooks';
import { useProductInsightsCardStyles as useStyles } from '../../utils/styles';
import { mapFiltersToProps, mapLoadingToProps } from './selector';
import { Duration, Maybe, Product, Entity } from '../../types';
import { pluralOf } from '../../utils/grammar';

type ProductInsightsCardProps = {
  product: Product;
};

export const ProductInsightsCard = ({ product }: ProductInsightsCardProps) => {
  const client = useApi(costInsightsApiRef);
  const classes = useStyles();
  const { ScrollAnchor } = useScroll(product.kind);
  const [entity, setEntity] = useState<Maybe<Entity>>(null);
  const [error, setError] = useState<Maybe<Error>>(null);

  const { group, product: productFilter, setProduct, project } = useFilters(
    mapFiltersToProps(product.kind),
  );
  const { loadingProduct, dispatchLoading } = useLoading(
    mapLoadingToProps(product.kind),
  );

  // @see CostInsightsPage
  // eslint-disable-next-line react-hooks/exhaustive-deps
  const dispatchLoadingProduct = useCallback(dispatchLoading, [product.kind]);

<<<<<<< HEAD
  const amount = entity?.entities?.length || 0;
  const hasCostsWithinTimeframe = entity?.change && !!amount;
=======
  const amount = resource?.entities?.length || 0;
  const hasCostsWithinTimeframe = !!(resource?.change && amount);

  const previousName = formatPeriod(
    productFilter.duration,
    lastCompleteBillingDate,
    false,
  );
  const currentName = formatPeriod(
    productFilter.duration,
    lastCompleteBillingDate,
    true,
  );
>>>>>>> 78c67928

  const subheader = hasCostsWithinTimeframe
    ? `${amount} ${pluralOf(amount, 'entity', 'entities')}, sorted by cost`
    : null;

  useEffect(() => {
    async function load() {
      if (loadingProduct) {
        try {
<<<<<<< HEAD
          const e: Entity = await client.getProductInsights(
            product.kind,
            group!,
            productFilter!.duration,
            project,
          );
          setEntity(e);
=======
          const p: ProductCost = await client.getProductInsights({
            product: product.kind,
            group: group!,
            duration: productFilter!.duration,
            lastCompleteBillingDate,
            project,
          });
          setResource(p);
>>>>>>> 78c67928
        } catch (e) {
          setError(e);
        } finally {
          dispatchLoadingProduct(false);
        }
      }
    }
    load();
  }, [
    client,
    product,
    setEntity,
    loadingProduct,
    dispatchLoadingProduct,
    productFilter,
    group,
    product.kind,
    project,
    lastCompleteBillingDate,
  ]);

  const onPeriodSelect = (duration: Duration) => {
    dispatchLoadingProduct(true);
    setProduct(duration);
  };

  const infoCardProps = {
    headerProps: {
      classes: classes,
      action: (
        <PeriodSelect
          duration={productFilter.duration}
          onSelect={onPeriodSelect}
        />
      ),
    },
  };

  if (error) {
    return (
      <InfoCard title={product.name} {...infoCardProps}>
        <ScrollAnchor behavior="smooth" top={-12} />
        <Alert severity="error">{`Error: Could not fetch product insights for ${product.name}`}</Alert>
      </InfoCard>
    );
  }

  if (!entity) {
    return null;
  }

  return (
    <InfoCard title={product.name} subheader={subheader} {...infoCardProps}>
      <ScrollAnchor behavior="smooth" top={-12} />
<<<<<<< HEAD
      {hasCostsWithinTimeframe && (
        <ProductInsightsChart
          duration={productFilter.duration}
          entity={entity}
        />
=======
      {hasCostsWithinTimeframe ? (
        <Box display="flex" flexDirection="column">
          <Box pb={2}>
            <ResourceGrowthBarChartLegend
              duration={productFilter.duration}
              change={resource.change!}
              previousName={previousName}
              currentName={currentName}
              costStart={costStart}
              costEnd={costEnd}
            />
          </Box>
          <ResourceGrowthBarChart
            previousName={previousName}
            currentName={currentName}
            resources={resource.entities || []}
          />
        </Box>
      ) : (
        <Typography>
          There are no {product.name} costs within this timeframe for your
          team's projects.
        </Typography>
>>>>>>> 78c67928
      )}
    </InfoCard>
  );
};<|MERGE_RESOLUTION|>--- conflicted
+++ resolved
@@ -16,15 +16,17 @@
 
 import React, { useCallback, useEffect, useState } from 'react';
 import { InfoCard, useApi } from '@backstage/core';
-<<<<<<< HEAD
-=======
-import { Box, Typography } from '@material-ui/core';
->>>>>>> 78c67928
 import Alert from '@material-ui/lab/Alert';
+import { Typography } from '@material-ui/core';
 import { costInsightsApiRef } from '../../api';
 import { ProductInsightsChart } from './ProductInsightsChart';
 import { PeriodSelect } from '../PeriodSelect';
-import { useFilters, useLoading, useScroll } from '../../hooks';
+import {
+  useFilters,
+  useLastCompleteBillingDate,
+  useLoading,
+  useScroll,
+} from '../../hooks';
 import { useProductInsightsCardStyles as useStyles } from '../../utils/styles';
 import { mapFiltersToProps, mapLoadingToProps } from './selector';
 import { Duration, Maybe, Product, Entity } from '../../types';
@@ -38,6 +40,7 @@
   const client = useApi(costInsightsApiRef);
   const classes = useStyles();
   const { ScrollAnchor } = useScroll(product.kind);
+  const lastCompleteBillingDate = useLastCompleteBillingDate();
   const [entity, setEntity] = useState<Maybe<Entity>>(null);
   const [error, setError] = useState<Maybe<Error>>(null);
 
@@ -52,24 +55,8 @@
   // eslint-disable-next-line react-hooks/exhaustive-deps
   const dispatchLoadingProduct = useCallback(dispatchLoading, [product.kind]);
 
-<<<<<<< HEAD
   const amount = entity?.entities?.length || 0;
-  const hasCostsWithinTimeframe = entity?.change && !!amount;
-=======
-  const amount = resource?.entities?.length || 0;
-  const hasCostsWithinTimeframe = !!(resource?.change && amount);
-
-  const previousName = formatPeriod(
-    productFilter.duration,
-    lastCompleteBillingDate,
-    false,
-  );
-  const currentName = formatPeriod(
-    productFilter.duration,
-    lastCompleteBillingDate,
-    true,
-  );
->>>>>>> 78c67928
+  const hasCostsWithinTimeframe = !!(entity?.change && amount);
 
   const subheader = hasCostsWithinTimeframe
     ? `${amount} ${pluralOf(amount, 'entity', 'entities')}, sorted by cost`
@@ -79,24 +66,14 @@
     async function load() {
       if (loadingProduct) {
         try {
-<<<<<<< HEAD
-          const e: Entity = await client.getProductInsights(
-            product.kind,
-            group!,
-            productFilter!.duration,
-            project,
-          );
-          setEntity(e);
-=======
-          const p: ProductCost = await client.getProductInsights({
+          const e: Entity = await client.getProductInsights({
             product: product.kind,
             group: group!,
             duration: productFilter!.duration,
             lastCompleteBillingDate,
             project,
           });
-          setResource(p);
->>>>>>> 78c67928
+          setEntity(e);
         } catch (e) {
           setError(e);
         } finally {
@@ -151,37 +128,17 @@
   return (
     <InfoCard title={product.name} subheader={subheader} {...infoCardProps}>
       <ScrollAnchor behavior="smooth" top={-12} />
-<<<<<<< HEAD
-      {hasCostsWithinTimeframe && (
+      {hasCostsWithinTimeframe ? (
         <ProductInsightsChart
+          billingDate={lastCompleteBillingDate}
           duration={productFilter.duration}
           entity={entity}
         />
-=======
-      {hasCostsWithinTimeframe ? (
-        <Box display="flex" flexDirection="column">
-          <Box pb={2}>
-            <ResourceGrowthBarChartLegend
-              duration={productFilter.duration}
-              change={resource.change!}
-              previousName={previousName}
-              currentName={currentName}
-              costStart={costStart}
-              costEnd={costEnd}
-            />
-          </Box>
-          <ResourceGrowthBarChart
-            previousName={previousName}
-            currentName={currentName}
-            resources={resource.entities || []}
-          />
-        </Box>
       ) : (
         <Typography>
           There are no {product.name} costs within this timeframe for your
           team's projects.
         </Typography>
->>>>>>> 78c67928
       )}
     </InfoCard>
   );
